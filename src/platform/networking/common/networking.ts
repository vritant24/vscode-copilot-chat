/*---------------------------------------------------------------------------------------------
 *  Copyright (c) Microsoft Corporation. All rights reserved.
 *  Licensed under the MIT License. See License.txt in the project root for license information.
 *--------------------------------------------------------------------------------------------*/

import { RequestMetadata } from '@vscode/copilot-api';
import { Raw } from '@vscode/prompt-tsx';
import type { CancellationToken } from 'vscode';
import { createServiceIdentifier } from '../../../util/common/services';
import { ITokenizer, TokenizerType } from '../../../util/common/tokenizer';
import { AsyncIterableObject } from '../../../util/vs/base/common/async';
import { CancellationError } from '../../../util/vs/base/common/errors';
import { Source } from '../../chat/common/chatMLFetcher';
import type { ChatLocation, ChatResponse } from '../../chat/common/commonTypes';
import { ICAPIClientService } from '../../endpoint/common/capiClient';
import { IDomainService } from '../../endpoint/common/domainService';
import { IEnvService } from '../../env/common/envService';
import { ILogService } from '../../log/common/logService';
import { ITelemetryService, TelemetryProperties } from '../../telemetry/common/telemetry';
import { TelemetryData } from '../../telemetry/common/telemetryData';
import { FinishedCallback, OpenAiFunctionTool, OpenAiResponsesFunctionTool, OptionalChatRequestParams } from './fetch';
import { FetchOptions, IAbortController, IFetcherService, Response } from './fetcherService';
import { ChatCompletion, rawMessageToCAPI } from './openai';

/**
 * Encapsulates all the functionality related to making GET/POST requests using
 * different libraries (and in the future, different environments like web vs
 * node).
 */
export interface IFetcher {
	getUserAgentLibrary(): string;
	fetch(url: string, options: FetchOptions): Promise<Response>;
	disconnectAll(): Promise<unknown>;
	makeAbortController(): IAbortController;
	isAbortError(e: any): boolean;
	isInternetDisconnectedError(e: any): boolean;
	isFetcherError(err: any): boolean;
	getUserMessageForFetcherError(err: any): string;
}

export const userAgentLibraryHeader = 'X-VSCode-User-Agent-Library-Version';

export type ReqHeaders = { [key: string]: string };
/**
 * The HeaderContributor provides the interface which allows implmentors
 * to decorate a request's `headers` object with additional key / value pairs.
 */
export interface HeaderContributor {
	contributeHeaderValues(headers: ReqHeaders): void;
}

// The maximum time to wait for a request to complete.
const requestTimeoutMs = 30 * 1000; // 30 seconds


/**
 * Rough shape of an endpoint body. A superset of the parameters of any request,
 * but provided to at least have rough typings.
 */
export interface IEndpointBody {
	/** General or completions: */
	tools?: (OpenAiFunctionTool | OpenAiResponsesFunctionTool)[];
	model?: string;
	previous_response_id?: string;
	max_tokens?: number;
	max_output_tokens?: number;
	max_completion_tokens?: number;
	temperature?: number;
	top_p?: number;
	stream?: boolean;
	messages?: any[];
	n?: number;
	reasoning?: { effort?: string; summary?: string };
	tool_choice?: OptionalChatRequestParams['tool_choice'] | { type: 'function'; name: string };
	top_logprobs?: number;
	intent?: boolean;
	intent_threshold?: number;
	state?: 'enabled';
	snippy?: { enabled: boolean };
	stream_options?: { include_usage?: boolean };
	prompt?: string;
	/** Embeddings endpoints only: */
	dimensions?: number;
	embed?: boolean;
	/** Chunking endpoints: */
	qos?: any;
	content?: string;
	path?: string;
	local_hashes?: string[];
	language_id?: number;
	/** docs search */
	query?: string;
	scopingQuery?: string;
	limit?: number;
	similarity?: number;
	/** Code search: */
	scoping_query?: string;
<<<<<<< HEAD
	include_embeddings?: boolean;
	reasoning_effort?: string;
=======
>>>>>>> c8f0bbd6
	/** Responses API: */
	input?: readonly any[];
	truncation?: 'auto' | 'disabled';
}

export interface IEndpoint {
	readonly urlOrRequestMetadata: string | RequestMetadata;
	getExtraHeaders?(): Record<string, string>;
	interceptBody?(body: IEndpointBody | undefined): void;
	acquireTokenizer(): ITokenizer;
	readonly modelMaxPromptTokens: number;
	readonly name: string;
	readonly version: string;
	readonly family: string;
	readonly tokenizer: TokenizerType;
}

export function stringifyUrlOrRequestMetadata(urlOrRequestMetadata: string | RequestMetadata): string {
	if (typeof urlOrRequestMetadata === 'string') {
		return urlOrRequestMetadata;
	}
	return JSON.stringify(urlOrRequestMetadata);
}

export interface IMakeChatRequestOptions {
	/** The debug name for this request */
	debugName: string;
	/** The array of chat messages to send */
	messages: Raw.ChatMessage[];
	// todo
	ignoreStatefulMarker?: boolean;
	/** Streaming callback for each response part. */
	finishedCb: FinishedCallback | undefined;
	/** Location where the chat message is being sent. */
	location: ChatLocation;
	/** Optional source of the chat request */
	source?: Source;
	/** Additional request options */
	requestOptions?: Omit<OptionalChatRequestParams, 'n'>;
	/** Indicates if the request was user-initiated */
	userInitiatedRequest?: boolean;
	/** (CAPI-only) Optional telemetry properties for analytics */
	telemetryProperties?: TelemetryProperties;
	/** Whether this request is retrying a filtered response */
	isFilterRetry?: boolean;
}

export interface ICreateEndpointBodyOptions extends IMakeChatRequestOptions {
	requestId: string;
	postOptions: OptionalChatRequestParams;
}

export interface IChatEndpoint extends IEndpoint {
	readonly maxOutputTokens: number;
	/** The model ID- this may change and will be `copilot-base` for the base model. Use `family` to switch behavior based on model type. */
	readonly model: string;
	readonly supportsToolCalls: boolean;
	readonly supportsVision: boolean;
	readonly supportsPrediction: boolean;
	readonly supportsStatefulResponses: boolean;
	readonly showInModelPicker: boolean;
	readonly isPremium?: boolean;
	readonly multiplier?: number;
	readonly restrictedToSkus?: string[];
	readonly isDefault: boolean;
	readonly isFallback: boolean;
	readonly policy: 'enabled' | { terms: string };
	/**
	 * Handles processing of responses from a chat endpoint. Each endpoint can have different response formats.
	 * @param telemetryService The telemetry service
	 * @param logService The log service
	 * @param response The response from the chat endpoint
	 * @param expectedNumChoices The expected number of choices in the response
	 * @param finishCallback A finish callback to indicate when the response should be complete
	 * @param telemetryData GH telemetry data from the originating request, will be extended with request information
	 * @param cancellationToken A cancellation tokenf for cancelling the request
	 * @returns An async iterable object of chat completions
	 */
	processResponseFromChatEndpoint(
		telemetryService: ITelemetryService,
		logService: ILogService,
		response: Response,
		expectedNumChoices: number,
		finishCallback: FinishedCallback,
		telemetryData: TelemetryData,
		cancellationToken?: CancellationToken
	): Promise<AsyncIterableObject<ChatCompletion>>;

	/**
	 * Accepts the chat policy for the given endpoint, enabling its usage.
	 * @returns A promise that resolves to true if the chat policy was accepted, false otherwise.
	 */
	acceptChatPolicy(): Promise<boolean>;

	/**
	 * Flights a request from the chat endpoint returning a chat response.
	 * Most of the time this is ChatMLFetcher#fetchOne, but it can be overridden for special cases.
	 * TODO @lramos15 - Support multiple completions in the future, we don't use this at the moment.
	 *
	 * @param userInitiatedRequest Is only applicable to CAPI requests
	 * @param telemetryProperties An object containing various properties for telemetry, e.g., can contain a field `requestId` that sets the header request ID
	 */
	makeChatRequest(
		debugName: string,
		messages: Raw.ChatMessage[],
		finishedCb: FinishedCallback | undefined,
		token: CancellationToken,
		location: ChatLocation,
		source?: Source,
		requestOptions?: Omit<OptionalChatRequestParams, 'n'>,
		userInitiatedRequest?: boolean,
		telemetryProperties?: TelemetryProperties,
	): Promise<ChatResponse>;

	/**
	 * Flights a request from the chat endpoint returning a chat response.
	 * Most of the time this is ChatMLFetcher#fetchOne, but it can be overridden for special cases.
	 */
	makeChatRequest2(options: IMakeChatRequestOptions, token: CancellationToken): Promise<ChatResponse>;

	/**
	 * Creates the request body to be sent to the endpoint based on the request.
	 */
	createRequestBody(options: ICreateEndpointBodyOptions): IEndpointBody;

	cloneWithTokenOverride(modelMaxPromptTokens: number): IChatEndpoint;
}

/** Function to create a standard request body for CAPI completions */
export function createCapiRequestBody(model: string, options: ICreateEndpointBodyOptions) {
	// FIXME@ulugbekna: need to investigate why language configs have such stop words, eg
	// python has `\ndef` and `\nclass` which must be stop words for ghost text
	// const stops = getLanguageConfig<string[]>(accessor, ConfigKey.Stops);

	const request: IEndpointBody = {
		messages: rawMessageToCAPI(options.messages),
		model,
		// stop: stops,
	};

	if (options.postOptions) {
		Object.assign(request, options.postOptions);
	}

	return request;
}

function networkRequest(
	fetcher: IFetcher,
	envService: IEnvService,
	telemetryService: ITelemetryService,
	domainService: IDomainService,
	capiClientService: ICAPIClientService,
	requestType: 'GET' | 'POST',
	endpointOrUrl: IEndpoint | string | RequestMetadata,
	secretKey: string,
	hmac: string | undefined,
	intent: string,
	requestId: string,
	body?: IEndpointBody,
	additionalHeaders?: Record<string, string>,
	cancelToken?: CancellationToken
): Promise<Response> {
	// TODO @lramos15 Eventually don't even construct this fake endpoint object.
	const endpoint = typeof endpointOrUrl === 'string' || 'type' in endpointOrUrl ? {
		modelMaxPromptTokens: 0,
		urlOrRequestMetadata: endpointOrUrl,
		family: '',
		tokenizer: TokenizerType.O200K,
		acquireTokenizer: () => {
			throw new Error('Method not implemented.');
		},
		name: '',
		version: '',
	} satisfies IEndpoint : endpointOrUrl;
	const headers: ReqHeaders = {
		Authorization: `Bearer ${secretKey}`,
		'X-Request-Id': requestId,
		'X-Interaction-Type': intent,
		'OpenAI-Intent': intent, // Tells CAPI who flighted this request. Helps find buggy features
		'X-GitHub-Api-Version': '2025-05-01',
		...additionalHeaders,
		...(endpoint.getExtraHeaders ? endpoint.getExtraHeaders() : {}),
	};

	if (endpoint.interceptBody) {
		endpoint.interceptBody(body);
	}

	const request: FetchOptions = {
		method: requestType,
		headers: headers,
		json: body,
		timeout: requestTimeoutMs,
	};

	if (cancelToken) {
		const abort = fetcher.makeAbortController();
		cancelToken.onCancellationRequested(() => {
			// abort the request when the token is canceled
			telemetryService.sendGHTelemetryEvent('networking.cancelRequest', {
				headerRequestId: requestId,
			});
			abort.abort();
		});
		// pass the controller abort signal to the request
		request.signal = abort.signal;
	}
	if (typeof endpoint.urlOrRequestMetadata === 'string') {
		const requestPromise = fetcher.fetch(endpoint.urlOrRequestMetadata, request).catch(reason => {
			if (canRetryOnceNetworkError(reason)) {
				// disconnect and retry the request once if the connection was reset
				telemetryService.sendGHTelemetryEvent('networking.disconnectAll');
				return fetcher.disconnectAll().then(() => {
					return fetcher.fetch(endpoint.urlOrRequestMetadata as string, request);
				});
			} else if (fetcher.isAbortError(reason)) {
				throw new CancellationError();
			} else {
				throw reason;
			}
		});
		return requestPromise;
	} else {
		return capiClientService.makeRequest(request, endpoint.urlOrRequestMetadata as RequestMetadata);
	}
}

export function canRetryOnceNetworkError(reason: any) {
	return [
		'ECONNRESET',
		'ETIMEDOUT',
		'ERR_NETWORK_CHANGED',
		'ERR_HTTP2_INVALID_SESSION',
		'ERR_HTTP2_STREAM_CANCEL',
		'ERR_HTTP2_GOAWAY_SESSION',
		'ERR_HTTP2_PROTOCOL_ERROR',
	].includes(reason?.code);
}

export function postRequest(
	fetcherService: IFetcherService,
	envService: IEnvService,
	telemetryService: ITelemetryService,
	domainService: IDomainService,
	capiClientService: ICAPIClientService,
	endpointOrUrl: IEndpoint | string | RequestMetadata,
	secretKey: string,
	hmac: string | undefined,
	intent: string,
	requestId: string,
	body?: IEndpointBody,
	additionalHeaders?: Record<string, string>,
	cancelToken?: CancellationToken
): Promise<Response> {
	return networkRequest(fetcherService,
		envService,
		telemetryService,
		domainService,
		capiClientService,
		'POST',
		endpointOrUrl,
		secretKey,
		hmac,
		intent,
		requestId,
		body,
		additionalHeaders,
		cancelToken
	);
}

export function getRequest(
	fetcherService: IFetcher,
	envService: IEnvService,
	telemetryService: ITelemetryService,
	domainService: IDomainService,
	capiClientService: ICAPIClientService,
	endpointOrUrl: IEndpoint | string | RequestMetadata,
	secretKey: string,
	hmac: string | undefined,
	intent: string,
	requestId: string,
	body?: IEndpointBody,
	additionalHeaders?: Record<string, string>,
	cancelToken?: CancellationToken
): Promise<Response> {
	return networkRequest(fetcherService,
		envService,
		telemetryService,
		domainService,
		capiClientService,
		'GET',
		endpointOrUrl,
		secretKey,
		hmac,
		intent,
		requestId,
		body,
		additionalHeaders,
		cancelToken
	);
}

export const IHeaderContributors = createServiceIdentifier<HeaderContributors>('headerContributors');

export interface IHeaderContributors {
	readonly _serviceBrand: undefined;
	add(contributor: HeaderContributor): void;
	remove(contributor: HeaderContributor): void;
	contributeHeaders(headers: ReqHeaders): void;
	size(): number;
}

export class HeaderContributors implements IHeaderContributors {
	declare readonly _serviceBrand: undefined;
	private readonly contributors: HeaderContributor[] = [];

	add(contributor: HeaderContributor) {
		this.contributors.push(contributor);
	}

	remove(contributor: HeaderContributor) {
		const index = this.contributors.indexOf(contributor);

		if (index === -1) {
			return;
		}

		this.contributors.splice(index, 1);
	}

	contributeHeaders(headers: ReqHeaders) {
		for (const contributor of this.contributors) {
			contributor.contributeHeaderValues(headers);
		}
	}

	size() {
		return this.contributors.length;
	}
}<|MERGE_RESOLUTION|>--- conflicted
+++ resolved
@@ -75,6 +75,7 @@
 	top_logprobs?: number;
 	intent?: boolean;
 	intent_threshold?: number;
+  reasoning_effort?: string;
 	state?: 'enabled';
 	snippy?: { enabled: boolean };
 	stream_options?: { include_usage?: boolean };
@@ -95,11 +96,7 @@
 	similarity?: number;
 	/** Code search: */
 	scoping_query?: string;
-<<<<<<< HEAD
 	include_embeddings?: boolean;
-	reasoning_effort?: string;
-=======
->>>>>>> c8f0bbd6
 	/** Responses API: */
 	input?: readonly any[];
 	truncation?: 'auto' | 'disabled';
