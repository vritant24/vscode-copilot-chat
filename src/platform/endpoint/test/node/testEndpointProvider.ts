--- conflicted
+++ resolved
@@ -132,11 +132,8 @@
 		private readonly embeddingModelToRunAgainst: EMBEDDING_MODEL | undefined,
 		_fastRewriteModelToRunAgainst: string | undefined,
 		info: CurrentTestRunInfo | undefined,
-<<<<<<< HEAD
+		skipModelMetadataCache: boolean,
 		private readonly customModelConfigs: Map<string, IModelConfig> = new Map(),
-=======
-		skipModelMetadataCache: boolean,
->>>>>>> 3fd406d0
 		@IInstantiationService private readonly _instantiationService: IInstantiationService
 	) {
 		const prodModelMetadata = this._instantiationService.createInstance(TestModelMetadataFetcher, undefined, false, info, skipModelMetadataCache);
